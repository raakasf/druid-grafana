--- conflicted
+++ resolved
@@ -33,11 +33,7 @@
 
   onBuilderOptionsChange = (queryBuilderOptions: QueryBuilderOptions) => {
     let { query, onChange } = this.props;
-<<<<<<< HEAD
     var expr = query.expr;
-=======
-
->>>>>>> 908cc50d
     //workaround: https://github.com/grafana/grafana/issues/30013
     if (typeof query === 'object') {
       expr = JSON.stringify({ builder: query.builder, settings: query.settings });
