--- conflicted
+++ resolved
@@ -29,10 +29,7 @@
         `}
       >
         <Field horizontal label="With basic authentication" description="Enable HTTP Basic authentication">
-<<<<<<< HEAD
-=======
           <Switch value={settings.basicAuth} name="basicAuth" onChange={onSettingChange} />
->>>>>>> bad60670
           <Switch value={settings.basicAuth} onChange={onSettingChange} css />
         </Field>
         <Field horizontal label="Skip TLS Verify" description="Skip TLS Verification">
