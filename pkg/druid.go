package main

import (
	"context"
	"encoding/json"
	"errors"
	"fmt"
	"math"
	"sort"
	"strconv"
	"strings"
	"time"

	"github.com/bitly/go-simplejson"
	"github.com/grafadruid/go-druid"
	druidquerybuilder "github.com/grafadruid/go-druid/builder"
	druidquery "github.com/grafadruid/go-druid/builder/query"
	"github.com/grafana/grafana-plugin-sdk-go/backend"
	"github.com/grafana/grafana-plugin-sdk-go/backend/datasource"
	"github.com/grafana/grafana-plugin-sdk-go/backend/instancemgmt"
	"github.com/grafana/grafana-plugin-sdk-go/backend/log"
	"github.com/grafana/grafana-plugin-sdk-go/data"
)

type druidQuery struct {
	Builder  map[string]interface{} `json:"builder"`
	Settings map[string]interface{} `json:"settings"`
}

type druidResponse struct {
	Columns []struct {
		Name string
		Type string
	}
	Rows [][]interface{}
}

func newDataSourceInstance(settings backend.DataSourceInstanceSettings) (instancemgmt.Instance, error) {
	data, err := simplejson.NewJson(settings.JSONData)
	if err != nil {
		return &druidInstanceSettings{}, err
	}
	secureData := settings.DecryptedSecureJSONData

	var druidOpts []druid.ClientOption
	if retryMax := data.Get("connection.retryableRetryMax").MustInt(-1); retryMax != -1 {
		druidOpts = append(druidOpts, druid.WithRetryMax(retryMax))
	}
	if retryWaitMin := data.Get("connection.retryableRetryWaitMin").MustInt(-1); retryWaitMin != -1 {
		druidOpts = append(druidOpts, druid.WithRetryWaitMin(time.Duration(retryWaitMin)*time.Millisecond))
	}
	if retryWaitMax := data.Get("connection.retryableRetryWaitMax").MustInt(-1); retryWaitMax != -1 {
		druidOpts = append(druidOpts, druid.WithRetryWaitMax(time.Duration(retryWaitMax)*time.Millisecond))
	}
	if basicAuth := data.Get("connection.basicAuth").MustBool(); basicAuth {
		druidOpts = append(druidOpts, druid.WithBasicAuth(data.Get("connection.basicAuthUser").MustString(), secureData["connection.basicAuthPassword"]))
	}
	if skipTls := data.Get("connection.skipTls").MustBool(); skipTls {
		druidOpts = append(druidOpts, druid.WithSkipTLSVerify())
	}

	c, err := druid.NewClient(data.Get("connection.url").MustString(), druidOpts...)
	if err != nil {
		return &druidInstanceSettings{}, err
	}
	return &druidInstanceSettings{
		client:                 c,
		queryContextParameters: data.Get("query.contextParameters").MustArray(),
	}, nil
}

type druidInstanceSettings struct {
	client                 *druid.Client
	queryContextParameters []interface{}
}

func (s *druidInstanceSettings) Dispose() {
	s.client.Close()
}

func newDatasource() datasource.ServeOpts {
	ds := &druidDatasource{
		im: datasource.NewInstanceManager(newDataSourceInstance),
	}

	return datasource.ServeOpts{
		QueryDataHandler:    ds,
		CheckHealthHandler:  ds,
		CallResourceHandler: ds,
	}
}

type druidDatasource struct {
	im instancemgmt.InstanceManager
}

func (ds *druidDatasource) CallResource(ctx context.Context, req *backend.CallResourceRequest, sender backend.CallResourceResponseSender) error {
	var err error
	var body interface{}
	var code int
	body = "Unknown error"
	code = 500
	switch req.Path {
	case "query-variable":
		switch req.Method {
		case "POST":
			body, err = ds.QueryVariableData(ctx, req)
			if err == nil {
				code = 200
			}
		default:
			body = "Method not supported"
		}
	default:
		body = "Path not supported"
	}
	resp := &backend.CallResourceResponse{Status: code}
	resp.Body, err = json.Marshal(body)
	sender.Send(resp)
	return nil
}

type grafanaMetricFindValue struct {
	Value interface{} `json:"value"`
	Text  string      `json:"text"`
}

func (ds *druidDatasource) QueryVariableData(ctx context.Context, req *backend.CallResourceRequest) ([]grafanaMetricFindValue, error) {
	log.DefaultLogger.Info("QUERY VARIABLE", "_________________________REQ___________________________", string(req.Body))
	s, err := ds.settings(req.PluginContext)
	if err != nil {
		return []grafanaMetricFindValue{}, err
	}
	return ds.queryVariable(req.Body, s)
}

func (ds *druidDatasource) queryVariable(qry []byte, s *druidInstanceSettings) ([]grafanaMetricFindValue, error) {
	log.DefaultLogger.Info("DRUID EXECUTE QUERY VARIABLE", "_________________________GRAFANA QUERY___________________________", string(qry))
	// feature: probably implement a short (1s ? 500ms ? configurable in datasource ? beware memory: constrain size ?) life cache (druidInstanceSettings.cache ?) and early return then
	response := []grafanaMetricFindValue{}
	q, stg, err := ds.prepareQuery(qry, s)
	if err != nil {
		return response, err
	}
	log.DefaultLogger.Info("DRUID EXECUTE QUERY VARIABLE", "_________________________DRUID QUERY___________________________", q)
	r, err := ds.executeQuery(q, s, stg)
	if err != nil {
		return response, err
	}
	log.DefaultLogger.Info("DRUID EXECUTE QUERY VARIABLE", "_________________________DRUID RESPONSE___________________________", r)
	response, err = ds.prepareVariableResponse(r, stg)
	log.DefaultLogger.Info("DRUID EXECUTE QUERY VARIABLE", "_________________________GRAFANA RESPONSE___________________________", response)
	return response, err
}

func (ds *druidDatasource) prepareVariableResponse(resp *druidResponse, settings map[string]interface{}) ([]grafanaMetricFindValue, error) {
	// refactor: probably some method that returns a container (make([]whattypeever, 0)) and its related appender func based on column type)
	response := []grafanaMetricFindValue{}
	for ic, c := range resp.Columns {
		for _, r := range resp.Rows {
			switch c.Type {
			case "string":
				if r[ic] != nil {
					response = append(response, grafanaMetricFindValue{Value: r[ic].(string), Text: r[ic].(string)})
				}
			case "float":
				if r[ic] != nil {
					response = append(response, grafanaMetricFindValue{Value: r[ic].(float64), Text: fmt.Sprintf("%f", r[ic].(float64))})
				}
			case "int":
				if r[ic] != nil {
					i, err := strconv.Atoi(r[ic].(string))
					if err != nil {
						i = 0
					}
					response = append(response, grafanaMetricFindValue{Value: i, Text: r[ic].(string)})
				}
			case "bool":
				var b bool
				var err error
				b, ok := r[ic].(bool)
				if !ok {
					b, err = strconv.ParseBool(r[ic].(string))
					if err != nil {
						b = false
					}
				}
				var i int
				if b {
					i = 1
				} else {
					i = 0
				}
				response = append(response, grafanaMetricFindValue{Value: i, Text: strconv.FormatBool(b)})
			case "time":
				var t time.Time
				var err error
				if r[ic] == nil {
					r[ic] = 0.0
				}
				switch r[ic].(type) {
				case string:
					t, err = time.Parse("2006-01-02T15:04:05.000Z", r[ic].(string))
					if err != nil {
						t = time.Now()
					}
				case float64:
					sec, dec := math.Modf(r[ic].(float64) / 1000)
					t = time.Unix(int64(sec), int64(dec*(1e9)))
				}
				response = append(response, grafanaMetricFindValue{Value: t.Unix(), Text: t.Format(time.UnixDate)})
			}
		}
	}
	return response, nil
}

func (ds *druidDatasource) CheckHealth(ctx context.Context, req *backend.CheckHealthRequest) (*backend.CheckHealthResult, error) {
	result := &backend.CheckHealthResult{
		Status:  backend.HealthStatusError,
		Message: "Can't connect to Druid",
	}

	i, err := ds.im.Get(req.PluginContext)
	if err != nil {
		result.Message = "Can't get Druid instance"
		return result, nil
	}

	status, _, err := i.(*druidInstanceSettings).client.Common().Status()
	if err != nil {
		result.Message = "Can't fetch Druid status"
		return result, nil
	}

	result.Status = backend.HealthStatusOk
	result.Message = fmt.Sprintf("Succesfully connected to Druid %s", status.Version)
	return result, nil
}

func (ds *druidDatasource) QueryData(ctx context.Context, req *backend.QueryDataRequest) (*backend.QueryDataResponse, error) {
	response := backend.NewQueryDataResponse()

	s, err := ds.settings(req.PluginContext)
	if err != nil {
		return response, err
	}

	for _, q := range req.Queries {
		response.Responses[q.RefID] = ds.query(q, s)
	}

	return response, nil
}

func (ds *druidDatasource) settings(ctx backend.PluginContext) (*druidInstanceSettings, error) {
	s, err := ds.im.Get(ctx)
	if err != nil {
		return nil, err
	}
	return s.(*druidInstanceSettings), nil
}

func (ds *druidDatasource) query(qry backend.DataQuery, s *druidInstanceSettings) backend.DataResponse {
	log.DefaultLogger.Info("DRUID EXECUTE QUERY", "_________________________GRAFANA QUERY___________________________", qry)
	// feature: probably implement a short (1s ? 500ms ? configurable in datasource ? beware memory: constrain size ?) life cache (druidInstanceSettings.cache ?) and early return then
	response := backend.DataResponse{}
	q, stg, err := ds.prepareQuery(qry.JSON, s)
	if err != nil {
		response.Error = err
		return response
	}
	log.DefaultLogger.Info("DRUID EXECUTE QUERY", "_________________________DRUID QUERY___________________________", q)
	r, err := ds.executeQuery(q, s, stg)
	if err != nil {
		response.Error = err
		return response
	}
	log.DefaultLogger.Info("DRUID EXECUTE QUERY", "_________________________DRUID RESPONSE___________________________", r)
	response, err = ds.prepareResponse(r, stg)
	if err != nil {
		// note: error could be set from prepareResponse but this gives a chance to react to error here
		response.Error = err
	}
	log.DefaultLogger.Info("DRUID EXECUTE QUERY", "_________________________GRAFANA RESPONSE___________________________", response)
	return response
}

func (ds *druidDatasource) prepareQuery(qry []byte, s *druidInstanceSettings) (druidquerybuilder.Query, map[string]interface{}, error) {
	var q druidQuery
	err := json.Unmarshal(qry, &q)
	if err != nil {
		return nil, nil, err
	}

	if queryContextParameters, ok := q.Settings["contextParameters"]; ok {
		q.Builder["context"] = ds.mergeQueryContexts(
			ds.prepareQueryContext(s.queryContextParameters),
			ds.prepareQueryContext(queryContextParameters.([]interface{})))
	} else {
		q.Builder["context"] = ds.prepareQueryContext(s.queryContextParameters)
	}

	jsonQuery, err := json.Marshal(q.Builder)
	if err != nil {
		return nil, nil, err
	}
	log.DefaultLogger.Info("DRUID EXECUTE QUERY", "_________________________DRUID JSON QUERY___________________________", string(jsonQuery))

	query, err := s.client.Query().Load(jsonQuery)
	// feature: could ensure __time column is selected, time interval is set based on qry given timerange and consider max data points ?

	return query, q.Settings, err
}

func (ds *druidDatasource) prepareQueryContext(parameters []interface{}) map[string]interface{} {
	ctx := make(map[string]interface{})
	if parameters != nil {
		for _, parameter := range parameters {
			p := parameter.(map[string]interface{})
			ctx[p["name"].(string)] = p["value"]
		}
	}
	return ctx
}

func (ds *druidDatasource) mergeQueryContexts(contexts ...map[string]interface{}) map[string]interface{} {
	ctx := make(map[string]interface{})
	for _, c := range contexts {
		for k, v := range c {
			ctx[k] = v
		}
	}
	return ctx
}

func (ds *druidDatasource) executeQuery(q druidquerybuilder.Query, s *druidInstanceSettings, settings map[string]interface{}) (*druidResponse, error) {
	// refactor: probably need to extract per-query preprocessor and postprocessor into a per-query file. load those "plugins" (ak. QueryProcessor ?) into a register and then do something like plugins[q.Type()].preprocess(q) and plugins[q.Type()].postprocess(r)
	r := &druidResponse{}
	qtyp := q.Type()
	switch qtyp {
	case "sql":
		q.(*druidquery.SQL).SetResultFormat("array").SetHeader(true)
	case "scan":
		q.(*druidquery.Scan).SetResultFormat("compactedList")
	}
	var result json.RawMessage
	_, err := s.client.Query().Execute(q, &result)
	if err != nil {
		return r, err
	}
	detectColumnType := func(c *struct {
		Name string
		Type string
	}, pos int, rr [][]interface{}) {
		t := map[string]int{"nil": 0}
		for i := 0; i < len(rr); i += int(math.Ceil(float64(len(rr)) / 5.0)) {
			r := rr[i]
			switch r[pos].(type) {
			case string:
				v := r[pos].(string)
				_, err := strconv.Atoi(v)
				if err != nil {
					_, err := strconv.ParseBool(v)
					if err != nil {
						_, err := time.Parse("2006-01-02T15:04:05.000Z", v)
						if err != nil {
							t["string"]++
							continue
						}
						t["time"]++
						continue
					}
					t["bool"]++
					continue
				}
				t["int"]++
				continue
			case float64:
				if c.Name == "__time" || strings.Contains(strings.ToLower(c.Name), "time_") {
					t["time"]++
					continue
				}
				t["float"]++
				continue
			case bool:
				t["bool"]++
				continue
			}
		}
		election := func(values map[string]int) string {
			type kv struct {
				Key   string
				Value int
			}
			var ss []kv
			for k, v := range values {
				ss = append(ss, kv{k, v})
			}
			sort.Slice(ss, func(i, j int) bool {
				return ss[i].Value > ss[j].Value
			})
			if len(ss) == 2 {
				return ss[0].Key
			}
			return "string"
		}
		c.Type = election(t)
	}
	switch qtyp {
	case "sql":
		var sqlr []interface{}
		err := json.Unmarshal(result, &sqlr)
		if err == nil && len(sqlr) > 1 {
			for _, row := range sqlr[1:] {
				r.Rows = append(r.Rows, row.([]interface{}))
			}
			for i, c := range sqlr[0].([]interface{}) {
				col := struct {
					Name string
					Type string
				}{Name: c.(string)}
				detectColumnType(&col, i, r.Rows)
				r.Columns = append(r.Columns, col)
			}
		}
	case "timeseries":
		var tsr []map[string]interface{}
		err := json.Unmarshal(result, &tsr)
		if err == nil && len(tsr) > 0 {
			columns := []string{"timestamp"}
			for c := range tsr[0]["result"].(map[string]interface{}) {
				columns = append(columns, c)
			}
			for _, result := range tsr {
				var row []interface{}
				t := result["timestamp"]
				if t == nil {
					// grand total, lets keep it last
					t = r.Rows[len(r.Rows)-1][0]
				}
				row = append(row, t)
				colResults := result["result"].(map[string]interface{})
				for _, c := range columns[1:] {
					row = append(row, colResults[c])
				}
				r.Rows = append(r.Rows, row)
			}
			for i, c := range columns {
				col := struct {
					Name string
					Type string
				}{Name: c}
				detectColumnType(&col, i, r.Rows)
				r.Columns = append(r.Columns, col)
			}
		}
	case "topN":
		var tn []map[string]interface{}
		err := json.Unmarshal(result, &tn)
		if err == nil && len(tn) > 0 {
			columns := []string{"timestamp"}
			for c := range tn[0]["result"].([]interface{})[0].(map[string]interface{}) {
				columns = append(columns, c)
			}
			for _, result := range tn {
				for _, record := range result["result"].([]interface{}) {
					var row []interface{}
					row = append(row, result["timestamp"])
					o := record.(map[string]interface{})
					for _, c := range columns[1:] {
						row = append(row, o[c])
					}
					r.Rows = append(r.Rows, row)
				}
			}
			for i, c := range columns {
				col := struct {
					Name string
					Type string
				}{Name: c}
				detectColumnType(&col, i, r.Rows)
				r.Columns = append(r.Columns, col)
			}
		}
	case "groupBy":
		var gb []map[string]interface{}
		err := json.Unmarshal(result, &gb)
		if err == nil && len(gb) > 0 {
			columns := []string{"timestamp"}
			for c := range gb[0]["event"].(map[string]interface{}) {
				columns = append(columns, c)
			}
			for _, result := range gb {
				var row []interface{}
				row = append(row, result["timestamp"])
				colResults := result["event"].(map[string]interface{})
				for _, c := range columns[1:] {
					row = append(row, colResults[c])
				}
				r.Rows = append(r.Rows, row)
			}
			for i, c := range columns {
				col := struct {
					Name string
					Type string
				}{Name: c}
				detectColumnType(&col, i, r.Rows)
				r.Columns = append(r.Columns, col)
			}
		}
	case "scan":
		var scanr []map[string]interface{}
		err := json.Unmarshal(result, &scanr)
		if err == nil && len(scanr) > 0 {
			for _, e := range scanr[0]["events"].([]interface{}) {
				r.Rows = append(r.Rows, e.([]interface{}))
			}
			for i, c := range scanr[0]["columns"].([]interface{}) {
				col := struct {
					Name string
					Type string
				}{Name: c.(string)}
				detectColumnType(&col, i, r.Rows)
				r.Columns = append(r.Columns, col)
			}
		}
	case "search":
		var s []map[string]interface{}
		err := json.Unmarshal(result, &s)
		if err == nil && len(s) > 0 {
			columns := []string{"timestamp"}
			for c := range s[0]["result"].([]interface{})[0].(map[string]interface{}) {
				columns = append(columns, c)
			}
			for _, result := range s {
				for _, record := range result["result"].([]interface{}) {
					var row []interface{}
					row = append(row, result["timestamp"])
					o := record.(map[string]interface{})
					for _, c := range columns[1:] {
						row = append(row, o[c])
					}
					r.Rows = append(r.Rows, row)
				}
			}
			for i, c := range columns {
				col := struct {
					Name string
					Type string
				}{Name: c}
				detectColumnType(&col, i, r.Rows)
				r.Columns = append(r.Columns, col)
			}
		}
	case "timeBoundary":
		var tb []map[string]interface{}
		err := json.Unmarshal(result, &tb)
		if err == nil && len(tb) > 0 {
			columns := []string{"timestamp"}
			for c := range tb[0]["result"].(map[string]interface{}) {
				columns = append(columns, c)
			}
			for _, result := range tb {
				var row []interface{}
				row = append(row, result["timestamp"])
				colResults := result["result"].(map[string]interface{})
				for _, c := range columns[1:] {
					row = append(row, colResults[c])
				}
				r.Rows = append(r.Rows, row)
			}
			for i, c := range columns {
				col := struct {
					Name string
					Type string
				}{Name: c}
				detectColumnType(&col, i, r.Rows)
				r.Columns = append(r.Columns, col)
			}
		}
	case "dataSourceMetadata":
		var dsm []map[string]interface{}
		err := json.Unmarshal(result, &dsm)
		if err == nil && len(dsm) > 0 {
			columns := []string{"timestamp"}
			for c := range dsm[0]["result"].(map[string]interface{}) {
				columns = append(columns, c)
			}
			for _, result := range dsm {
				var row []interface{}
				row = append(row, result["timestamp"])
				colResults := result["result"].(map[string]interface{})
				for _, c := range columns[1:] {
					row = append(row, colResults[c])
				}
				r.Rows = append(r.Rows, row)
			}
			for i, c := range columns {
				col := struct {
					Name string
					Type string
				}{Name: c}
				detectColumnType(&col, i, r.Rows)
				r.Columns = append(r.Columns, col)
			}
		}
	case "segmentMetadata":
		var sm []map[string]interface{}
		err := json.Unmarshal(result, &sm)
		if err == nil && len(sm) > 0 {
			var columns []string
			switch settings["view"].(string) {
			case "base":
				for k, v := range sm[0] {
					if k != "aggregators" && k != "columns" && k != "timestampSpec" {
						if k == "intervals" {
							for i := range v.([]interface{}) {
								pos := strconv.Itoa(i)
								columns = append(columns, "interval_start_"+pos)
								columns = append(columns, "interval_stop_"+pos)
							}
						} else {
							columns = append(columns, k)
						}
					}
				}
				for _, result := range sm {
					var row []interface{}
					for _, c := range columns {
						var col interface{}
						if strings.HasPrefix(c, "interval_") {
							parts := strings.Split(c, "_")
							pos := 0
							if parts[1] == "stop" {
								pos = 1
							}
							idx, err := strconv.Atoi(parts[2])
							if err != nil {
								return r, errors.New("interval parsing goes wrong")
							}
							ii := result["intervals"].([]interface{})[idx]
							col = strings.Split(ii.(string), "/")[pos]
						} else {
							col = result[c]
						}
						row = append(row, col)
					}
					r.Rows = append(r.Rows, row)
				}
			case "aggregators":
				for _, v := range sm[0]["aggregators"].(map[string]interface{}) {
					columns = append(columns, "aggregator")
					for k := range v.(map[string]interface{}) {
						columns = append(columns, k)
					}
					break
				}
				for _, result := range sm {
					for k, v := range result["aggregators"].(map[string]interface{}) {
						var row []interface{}
						for _, c := range columns {
							var col interface{}
							if c == "aggregator" {
								col = k
							} else {
								col = v.(map[string]interface{})[c]
							}
							row = append(row, col)
						}
						r.Rows = append(r.Rows, row)
					}
				}
			case "columns":
				for _, v := range sm[0]["columns"].(map[string]interface{}) {
					columns = append(columns, "column")
					for k := range v.(map[string]interface{}) {
						columns = append(columns, k)
					}
					break
				}
				for _, result := range sm {
					for k, v := range result["columns"].(map[string]interface{}) {
						var row []interface{}
						for _, c := range columns {
							var col interface{}
							if c == "column" {
								col = k
							} else {
								col = v.(map[string]interface{})[c]
							}
							row = append(row, col)
						}
						r.Rows = append(r.Rows, row)
					}
				}
			case "timestampspec":
				for k := range sm[0]["timestampSpec"].(map[string]interface{}) {
					columns = append(columns, k)
				}
				for _, result := range sm {
					var row []interface{}
					for _, c := range columns {
						col := result["timestampSpec"].(map[string]interface{})[c]
						row = append(row, col)
					}
					r.Rows = append(r.Rows, row)
				}
			}
			for i, c := range columns {
				col := struct {
					Name string
					Type string
				}{Name: c}
				detectColumnType(&col, i, r.Rows)
				r.Columns = append(r.Columns, col)
			}

		}
	default:
		return r, errors.New("unknown query type")
	}
	return r, err
}

func (ds *druidDatasource) prepareResponse(resp *druidResponse, settings map[string]interface{}) (backend.DataResponse, error) {
	// refactor: probably some method that returns a container (make([]whattypeever, 0)) and its related appender func based on column type)
	response := backend.DataResponse{}
	frame := data.NewFrame("response")
	// fetch settings
	hideEmptyColumns, _ := settings["hideEmptyColumns"].(bool)
	responseLimit, _ := settings["responseLimit"].(float64)
	format, found := settings["format"]
	if !found {
		format = "long"
	} else {
		format = format.(string)
	}
	// turn druid response into grafana long frame
<<<<<<< HEAD
=======
	if len(resp.Rows) > int(responseLimit) {
		resp.Rows = resp.Rows[:int(responseLimit)]
		response.Error = fmt.Errorf("Query response limit exceeded (limit: %d rows). Consider adding filters and/or reducing the query time range.", int(responseLimit))
	}
>>>>>>> 51c2cd83
	for ic, c := range resp.Columns {
		var ff interface{}
		columnIsEmpty := true
		switch c.Type {
		case "string":
			ff = make([]string, 0)
		case "float":
			ff = make([]float64, 0)
		case "int":
			ff = make([]int64, 0)
		case "bool":
			ff = make([]bool, 0)
		case "nil":
			ff = make([]string, 0)
		case "time":
			ff = make([]time.Time, 0)
		}
		for _, r := range resp.Rows {
			if columnIsEmpty && r[ic] != nil && r[ic] != "" {
				columnIsEmpty = false
			}
			switch c.Type {
			case "string":
				if r[ic] == nil {
					r[ic] = ""
				}
				ff = append(ff.([]string), r[ic].(string))
			case "float":
				if r[ic] == nil {
					r[ic] = 0.0
				}
				ff = append(ff.([]float64), r[ic].(float64))
			case "int":
				if r[ic] == nil {
					r[ic] = "0"
				}
				i, err := strconv.Atoi(r[ic].(string))
				if err != nil {
					i = 0
				}
				ff = append(ff.([]int64), int64(i))
			case "bool":
				var b bool
				var err error
				b, ok := r[ic].(bool)
				if !ok {
					b, err = strconv.ParseBool(r[ic].(string))
					if err != nil {
						b = false
					}
				}
				ff = append(ff.([]bool), b)
			case "nil":
				ff = append(ff.([]string), "nil")
			case "time":
				if r[ic] == nil {
					r[ic] = 0.0
				}
				switch r[ic].(type) {
				case string:
					t, err := time.Parse("2006-01-02T15:04:05.000Z", r[ic].(string))
					if err != nil {
						t = time.Now()
					}
					ff = append(ff.([]time.Time), t)
				case float64:
					sec, dec := math.Modf(r[ic].(float64) / 1000)
					ff = append(ff.([]time.Time), time.Unix(int64(sec), int64(dec*(1e9))))
				}
			}
		}
		if hideEmptyColumns && columnIsEmpty {
			continue
		}
		frame.Fields = append(frame.Fields, data.NewField(c.Name, nil, ff))
	}
	// convert to other formats if specified
	if format == "wide" && len(frame.Fields) > 0 {
		f, err := data.LongToWide(frame, nil)
		if err == nil {
			frame = f
		}
	} else if format == "log" && len(frame.Fields) > 0 {
		f, err := longToLog(frame, settings)
		if err == nil {
			frame = f
		}
	}
	response.Frames = append(response.Frames, frame)
	return response, nil
}

func longToLog(longFrame *data.Frame, settings map[string]interface{}) (*data.Frame, error) {
	logFrame := data.NewFrame("response")
	logFrame.SetMeta(&data.FrameMeta{PreferredVisualization: data.VisTypeLogs})
	// fetch settings
	logColumnTime, found := settings["logColumnTime"]
	if !found {
		logColumnTime = "__time"
	} else {
		logColumnTime = logColumnTime.(string)
	}
	logColumnLevel, found := settings["logColumnLevel"]
	if !found {
		logColumnLevel = "level"
	} else {
		logColumnLevel = logColumnLevel.(string)
	}
	logColumnMessage, found := settings["logColumnMessage"]
	if !found {
		logColumnMessage = "message"
	} else {
		logColumnMessage = logColumnMessage.(string)
	}
	// make sure the special time and message fields come first in the frame because that's how
	// the log ui decides what time and message to display
	for _, f := range longFrame.Fields {
		if f.Name == logColumnTime || f.Name == logColumnMessage {
			logFrame.Fields = append(logFrame.Fields, f)
		}
	}
	// now copy over the rest of the fields
	for _, f := range longFrame.Fields {
		if f.Name == logColumnTime {
			// skip because time already copied above. does not skip message because we want it
			// included twice since otherwise it won't be available as a detected field
			continue
		} else if f.Name == logColumnLevel {
			f.Name = "level"
		}
		logFrame.Fields = append(logFrame.Fields, f)
	}
	return logFrame, nil
}<|MERGE_RESOLUTION|>--- conflicted
+++ resolved
@@ -737,13 +737,10 @@
 		format = format.(string)
 	}
 	// turn druid response into grafana long frame
-<<<<<<< HEAD
-=======
 	if len(resp.Rows) > int(responseLimit) {
 		resp.Rows = resp.Rows[:int(responseLimit)]
 		response.Error = fmt.Errorf("Query response limit exceeded (limit: %d rows). Consider adding filters and/or reducing the query time range.", int(responseLimit))
 	}
->>>>>>> 51c2cd83
 	for ic, c := range resp.Columns {
 		var ff interface{}
 		columnIsEmpty := true
